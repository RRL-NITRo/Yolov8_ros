--- conflicted
+++ resolved
@@ -22,12 +22,8 @@
   <group ns='hazmat'>
   <node pkg="yolov8_ros" type="yolo_v8.py" name="yolov8_ros" output="log" >
     <param name="weight_path"       value="$(find yolov8_ros)/weights/"/>
-<<<<<<< HEAD
-    <param name="image_topic"       value="/inspection_main_camera/image" />
-=======
     <param name="image_topic"       value="/remote_robot/d435/camera/color/image_rect_color" />
     <param name="use_compressed" value="false"/>
->>>>>>> 036d22d2
     <param name="pub_topic"         value="/yolov8/BoundingBoxes" />
     <param name="camera_frame"       value="camera_color_frame"/>
     <param name="visualize"       value="true"/>
