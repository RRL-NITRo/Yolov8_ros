--- conflicted
+++ resolved
@@ -23,14 +23,11 @@
         conf = rospy.get_param('~conf', 0.5)
         self.visualize = rospy.get_param('~visualize', True)
 
-<<<<<<< HEAD
 #        self.model = YOLO(os.path.join(weight_path, 'yolov8s.pt'))
         self.model = YOLO(os.path.join(weight_path, 'yolov8m.pt'))
         self.model.fuse()
-=======
         # Device configuration
         self.device = 'cpu' if rospy.get_param('/use_cpu', False) else 'cuda'
->>>>>>> 23178f2e
 
         # Load models
         self.model1 = YOLO(os.path.join(weight_path, 'yolov8s.pt'))
@@ -104,4 +101,5 @@
     rospy.spin()
 
 if __name__ == "__main__":
+
     main()