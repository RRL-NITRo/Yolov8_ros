--- conflicted
+++ resolved
@@ -28,11 +28,7 @@
         self.device = 'cpu' if rospy.get_param('/use_cpu', False) else 'cuda'
 
         # Load models
-<<<<<<< HEAD
-        self.model1 = YOLO(os.path.join(weight_path, 'new_object_detect.pt'))
-=======
         self.model1 = YOLO(os.path.join(weight_path, 'best.pt'))
->>>>>>> 31be370f
         self.model2 = YOLO(os.path.join(weight_path, 'yolov8m.pt'))
         self.model1.fuse()
         self.model2.fuse()
@@ -53,20 +49,23 @@
         self.image_pub = rospy.Publisher('/yolov8/detection_image', Image, queue_size=1)
 
     def image_callback(self, image):
-
-        #追加
+        # Initialize boundingBoxes and getImageStatus
         self.boundingBoxes = BoundingBoxes()
         self.boundingBoxes.header = image.header
         self.boundingBoxes.image_header = image.header
         self.getImageStatus = True
-        #追加
-
 
         self.color_image = np.frombuffer(image.data, dtype=np.uint8).reshape(image.height, image.width, -1)
         self.color_image = cv2.cvtColor(self.color_image, cv2.COLOR_BGR2RGB)
         self.process_image()
 
     def compressed_image_callback(self, image):
+        # Initialize boundingBoxes and getImageStatus
+        self.boundingBoxes = BoundingBoxes()
+        self.boundingBoxes.header = image.header
+        self.boundingBoxes.image_header = image.header
+        self.getImageStatus = True
+
         np_arr = np.fromstring(image.data, np.uint8)
         self.color_image = cv2.imdecode(np_arr, cv2.IMREAD_COLOR)
         self.color_image = cv2.cvtColor(self.color_image, cv2.COLOR_BGR2RGB)
@@ -84,12 +83,8 @@
         combined_frame = self.handle_results(results1, combined_frame)
         combined_frame = self.handle_results(results2, combined_frame)
 
-<<<<<<< HEAD
+        self.position_pub.publish(self.boundingBoxes)
         self.publish_image(combined_frame, self.color_image.shape[0], self.color_image.shape[1])
-=======
-        self.position_pub.publish(self.boundingBoxes)
-        self.publish_image(combined_frame, image.height, image.width)
->>>>>>> 31be370f
 
         if self.visualize:
             cv2.imshow('YOLOv8 Combined Detection', combined_frame)
@@ -104,13 +99,9 @@
             boundingBox.ymax = np.int64(result.xyxy[0][3].item())
             boundingBox.Class = results[0].names[result.cls.item()]
             boundingBox.probability = result.conf.item()
-<<<<<<< HEAD
-            
-=======
-            if boundingBox.ymax - boundingBox.ymin < 50:#manometerの中の数値をhazmatとして読んでしまうので、小さすぎるやつは入れないようにした。
+            if boundingBox.ymax - boundingBox.ymin < 50:  # Exclude too small bounding boxes
                 continue
             self.boundingBoxes.bounding_boxes.append(boundingBox)
->>>>>>> 31be370f
             # Draw bounding box on the frame
             cv2.rectangle(frame, (boundingBox.xmin, boundingBox.ymin), (boundingBox.xmax, boundingBox.ymax), (0, 255, 0), 2)
             cv2.putText(frame, f'{boundingBox.Class}: {boundingBox.probability:.2f}', (boundingBox.xmin, boundingBox.ymin-10), cv2.FONT_HERSHEY_SIMPLEX, 0.6, (0, 255, 0), 2)
